--- conflicted
+++ resolved
@@ -45,12 +45,9 @@
 }
 
 // prepareRequest prepares the HTTP request with templates and arguments
-<<<<<<< HEAD
-func prepareRequest(tool *config.ToolConfig, tmplCtx *template.Context) (*http.Request, error) {
-
-=======
+
 func (s *Server) prepareRequest(tool *config.ToolConfig, tmplCtx *template.Context) (*http.Request, error) {
->>>>>>> 45e2f40e
+
 	// Process endpoint template
 	endpoint, err := template.RenderTemplate(tool.Endpoint, tmplCtx)
 	if err != nil {
@@ -73,10 +70,6 @@
 		return nil, fmt.Errorf("failed to create request: %w", err)
 	}
 
-<<<<<<< HEAD
-
-	// Process header templates from tool.Headers
-=======
 	// Transfer request header to downstream api request
 	for k, v := range tmplCtx.Request.Headers {
 		// Only transfer headers that are not in the ignore list
@@ -86,7 +79,7 @@
 	}
 
 	// Process header templates(override mcp request header if key conflicts)
->>>>>>> 45e2f40e
+
 	for k, v := range tool.Headers {
 		rendered, err := template.RenderTemplate(v, tmplCtx)
 		if err != nil {
