package core

import (
	"bytes"
	"context"
	"encoding/json"
	"fmt"
	"io"
	"net"
	"net/http"
	"net/url"
	"slices"
	"strings"

	"github.com/gin-gonic/gin"
	"go.uber.org/zap"
	"golang.org/x/net/proxy"

	"github.com/amoylab/unla/internal/common/config"
	"github.com/amoylab/unla/internal/mcp/session"
	"github.com/amoylab/unla/internal/template"
	"github.com/amoylab/unla/pkg/mcp"
)

// shouldIgnoreHeader checks if a header should be ignored based on configuration
func (s *Server) shouldIgnoreHeader(headerName string) bool {
	// If forward is disabled, don't ignore any headers (backward compatibility)
	if !s.forwardConfig.Enabled {
		return false
	}

	checkName := headerName
	if s.caseInsensitive {
		checkName = strings.ToLower(headerName)
	}

	// If allowHeaders is configured, use it exclusively (ignoreHeaders is ignored)
	if len(s.allowHeaders) > 0 {
		// Only allow headers that are in the allowHeaders list
		return !slices.Contains(s.allowHeaders, checkName)
	}

	// If allowHeaders is not configured, use ignoreHeaders
	return slices.Contains(s.ignoreHeaders, checkName)
}

// prepareRequest prepares the HTTP request with templates and arguments

func (s *Server) prepareRequest(tool *config.ToolConfig, tmplCtx *template.Context) (*http.Request, error) {

	// Process endpoint template
	endpoint, err := template.RenderTemplate(tool.Endpoint, tmplCtx)
	if err != nil {
		return nil, fmt.Errorf("failed to render endpoint template: %w", err)
	}


	// Process request body template
	var reqBody io.Reader
	if tool.RequestBody != "" {
		rendered, err := template.RenderTemplate(tool.RequestBody, tmplCtx)
		if err != nil {
			return nil, fmt.Errorf("failed to render request body template: %w", err)
		}
		reqBody = strings.NewReader(rendered)
	}

	req, err := http.NewRequest(tool.Method, endpoint, reqBody)
	if err != nil {
		return nil, fmt.Errorf("failed to create request: %w", err)
	}

	// Transfer request header to downstream api request
	for k, v := range tmplCtx.Request.Headers {
		// Only transfer headers that are not in the ignore list
		if !s.shouldIgnoreHeader(k) {
			req.Header.Set(k, v)
		}
	}

	// Process header templates(override mcp request header if key conflicts)

	for k, v := range tool.Headers {
		rendered, err := template.RenderTemplate(v, tmplCtx)
		if err != nil {
			return nil, fmt.Errorf("failed to render header template: %w", err)
		}
		req.Header.Set(k, rendered)
	}

	// Process arguments for headers and query parameters
	for _, arg := range tool.Args {
<<<<<<< HEAD
		value := fmt.Sprint(tmplCtx.Args[arg.Name])
=======
		value := fmt.Sprint(args[arg.Name])
		if value == "" || value == "<nil>" {
			continue
		}
>>>>>>> 802025b1
		switch strings.ToLower(arg.Position) {
		case "header":
			req.Header.Set(arg.Name, value)
		case "query":
			q := req.URL.Query()
			q.Add(arg.Name, value)
			req.URL.RawQuery = q.Encode()
		}
		// form-data is handled through request body template
	}

	return req, nil
}

// preprocessResponseData processes response data to handle []any type
func preprocessResponseData(data map[string]any) map[string]any {
	processed := make(map[string]any)

	for k, v := range data {
		switch val := v.(type) {
		case []any:
			ss, _ := json.Marshal(val)
			processed[k] = string(ss)
		case map[string]any:
			processed[k] = preprocessResponseData(val)
		default:
			processed[k] = v
		}
	}
	return processed
}

// fillDefaultArgs fills default values for missing arguments
func fillDefaultArgs(tool *config.ToolConfig, args map[string]any) {
	for _, arg := range tool.Args {
		if _, exists := args[arg.Name]; !exists {
			args[arg.Name] = arg.Default
		}
	}
}

// createHTTPClient creates an HTTP client with proxy support if configured
func createHTTPClient(tool *config.ToolConfig) (*http.Client, error) {
	if tool != nil && tool.Proxy != nil {
		transport := &http.Transport{}

		switch tool.Proxy.Type {
		case "http", "https":
			proxyURLStr := fmt.Sprintf("%s://%s:%d", tool.Proxy.Type, tool.Proxy.Host, tool.Proxy.Port)
			proxyURL, err := url.Parse(proxyURLStr)
			if err != nil {
				return nil, fmt.Errorf("invalid %s proxy configuration: %w", tool.Proxy.Type, err)
			}
			transport.Proxy = http.ProxyURL(proxyURL)

		case "socks5":
			dialer, err := proxy.SOCKS5("tcp", fmt.Sprintf("%s:%d", tool.Proxy.Host, tool.Proxy.Port), nil, proxy.Direct)
			if err != nil {
				return nil, fmt.Errorf("failed to create SOCKS5 dialer: %w", err)
			}
			transport.DialContext = func(ctx context.Context, network, addr string) (net.Conn, error) {
				return dialer.Dial(network, addr)
			}
		}

		return &http.Client{Transport: transport}, nil
	}

	return &http.Client{}, nil
}

// executeHTTPTool executes a tool with the given arguments
func (s *Server) executeHTTPTool(conn session.Connection, tool *config.ToolConfig,
	args map[string]any, request *http.Request, serverCfg map[string]string) (*mcp.CallToolResult, error) {
	// Fill default values for missing arguments
	fillDefaultArgs(tool, args)

	// Transfer forward headers from args to request HTTP headers
	s.transferForwardHeaders(args, request)

	// Normalize JSON string values in arguments
	template.NormalizeJSONStringValues(args)

	// Log tool execution at info level
	s.logger.Info("executing HTTP tool",
		zap.String("tool", tool.Name),
		zap.String("method", tool.Method),
		zap.String("session_id", conn.Meta().ID),
		zap.String("remote_addr", request.RemoteAddr))

	// Prepare template context
	tmplCtx, err := template.PrepareTemplateContext(conn.Meta().Request, args, request, serverCfg)
	if err != nil {
		s.logger.Error("failed to prepare template context",
			zap.String("tool", tool.Name),
			zap.String("session_id", conn.Meta().ID),
			zap.Error(err))
		return nil, err
	}

	// Prepare HTTP request
	req, err := s.prepareRequest(tool, tmplCtx)
	if err != nil {
		s.logger.Error("failed to prepare HTTP request",
			zap.String("tool", tool.Name),
			zap.String("session_id", conn.Meta().ID),
			zap.Error(err))
		return nil, err
	}

	// Log request details at debug level
	if req.Body != nil {
		bodyBytes, err := io.ReadAll(req.Body)
		if err == nil {
			s.logger.Debug("tool request details",
				zap.String("tool", tool.Name),
				zap.String("url", req.URL.String()),
				zap.String("method", req.Method),
				zap.Any("headers", req.Header),
				zap.String("content_type", req.Header.Get("Content-Type")),
				zap.Int("body_size", len(bodyBytes)),
				zap.String("body", string(bodyBytes)))
			// Restore the body for further use
			req.Body = io.NopCloser(bytes.NewBuffer(bodyBytes))
		} else {
			s.logger.Debug("tool request details (failed to read body)",
				zap.String("tool", tool.Name),
				zap.String("url", req.URL.String()),
				zap.String("method", req.Method),
				zap.Any("headers", req.Header),
				zap.Error(err))
		}
	} else {
		s.logger.Debug("tool request details (no body)",
			zap.String("tool", tool.Name),
			zap.String("url", req.URL.String()),
			zap.String("method", req.Method),
			zap.Any("headers", req.Header))
	}

	// Execute request
	cli, err := createHTTPClient(tool)
	if err != nil {
		s.logger.Error("failed to create HTTP client",
			zap.String("tool", tool.Name),
			zap.String("session_id", conn.Meta().ID),
			zap.Error(err))
		return nil, fmt.Errorf("failed to create HTTP client: %w", err)
	}

	s.logger.Debug("sending HTTP request",
		zap.String("tool", tool.Name),
		zap.String("url", req.URL.String()),
		zap.String("session_id", conn.Meta().ID))

	resp, err := cli.Do(req)
	if err != nil {
		s.logger.Error("failed to execute HTTP request",
			zap.String("tool", tool.Name),
			zap.String("url", req.URL.String()),
			zap.String("session_id", conn.Meta().ID),
			zap.Error(err))
		return nil, fmt.Errorf("failed to execute request: %w", err)
	}
	defer resp.Body.Close()

	// Read response body for logging in case of error
	respBodyBytes, err := io.ReadAll(resp.Body)
	if err != nil {
		s.logger.Error("failed to read response body",
			zap.String("tool", tool.Name),
			zap.String("session_id", conn.Meta().ID),
			zap.Int("status", resp.StatusCode),
			zap.Error(err))
		return nil, fmt.Errorf("failed to read response body: %w", err)
	}

	// Restore response body for further processing
	resp.Body = io.NopCloser(bytes.NewBuffer(respBodyBytes))

	// Log response status
	s.logger.Debug("received HTTP response",
		zap.String("tool", tool.Name),
		zap.String("session_id", conn.Meta().ID),
		zap.String("response_body", string(respBodyBytes)),
		zap.Int("status", resp.StatusCode))

	// Process response
	callToolResult, err := s.toolRespHandler.Handle(resp, tool, tmplCtx)
	if err != nil {
		s.logger.Error("failed to process tool response",
			zap.String("tool", tool.Name),
			zap.String("session_id", conn.Meta().ID),
			zap.Int("status", resp.StatusCode),
			zap.Error(err))
		return nil, err
	}

	s.logger.Info("tool execution completed successfully",
		zap.String("tool", tool.Name),
		zap.String("session_id", conn.Meta().ID),
		zap.Int("status", resp.StatusCode))

	return callToolResult, nil
}

// transferForwardHeaders transfer forward headers from args to request
func (s *Server) transferForwardHeaders(args map[string]any, request *http.Request) {
	// If forward is disabled, skip processing
	if !s.forwardConfig.Enabled {
		return
	}

	// Use the configured key for header from mcp_arg
	headerKey := s.forwardConfig.McpArg.KeyForHeader
	if headerKey == "" {
		return
	}

	if forwardHeaders, exists := args[headerKey]; exists {
		delete(args, headerKey)
		s.logger.Debug("transfer forward headers",
			zap.String("headerKey", headerKey),
			zap.Any("forwardHeaders", forwardHeaders))
		if forwardHeaders == nil {
			return
		}
		headers, ok := forwardHeaders.(map[string]any)
		if !ok || len(headers) == 0 {
			return
		}
		for key, value := range headers {
			if v, ok := value.(string); ok {
				if s.forwardConfig.Header.OverrideExisting {
					request.Header.Set(key, v)
				} else {
					request.Header.Add(key, v)
				}
			}
		}
	}
}

func (s *Server) fetchHTTPToolList(conn session.Connection) ([]mcp.ToolSchema, error) {
	s.logger.Debug("fetching HTTP tool list",
		zap.String("session_id", conn.Meta().ID),
		zap.String("prefix", conn.Meta().Prefix))

	// Get http tools for this prefix
	tools := s.state.GetToolSchemas(conn.Meta().Prefix)
	if len(tools) == 0 {
		s.logger.Warn("no tools found for prefix",
			zap.String("prefix", conn.Meta().Prefix),
			zap.String("session_id", conn.Meta().ID))
		tools = []mcp.ToolSchema{} // Return empty list if prefix not found
	}

	s.logger.Debug("fetched tool list",
		zap.String("prefix", conn.Meta().Prefix),
		zap.String("session_id", conn.Meta().ID),
		zap.Int("tool_count", len(tools)))

	return tools, nil
}

func (s *Server) callHTTPTool(c *gin.Context, req mcp.JSONRPCRequest, conn session.Connection, params mcp.CallToolParams) *mcp.CallToolResult {
	// Log tool invocation at info level
	s.logger.Info("invoking HTTP tool",
		zap.String("tool", params.Name),
		zap.String("session_id", conn.Meta().ID),
		zap.String("remote_addr", c.Request.RemoteAddr))

	// Find the tool in the precomputed map
	tool := s.state.GetTool(conn.Meta().Prefix, params.Name)
	if tool == nil {
		s.logger.Warn("tool not found",
			zap.String("tool", params.Name),
			zap.String("session_id", conn.Meta().ID),
			zap.String("remote_addr", c.Request.RemoteAddr))
		s.sendProtocolError(c, req.Id, "Tool not found", http.StatusNotFound, mcp.ErrorCodeMethodNotFound)
		return nil
	}

	// Convert arguments to map[string]any
	var args map[string]any
	if err := json.Unmarshal(params.Arguments, &args); err != nil {
		s.logger.Error("invalid tool arguments",
			zap.String("tool", params.Name),
			zap.String("session_id", conn.Meta().ID),
			zap.Error(err))
		s.sendProtocolError(c, req.Id, "Invalid tool arguments", http.StatusBadRequest, mcp.ErrorCodeInvalidParams)
		return nil
	}

	// Log tool arguments at debug level
	if s.logger.Core().Enabled(zap.DebugLevel) {
		argsJSON, _ := json.Marshal(args)
		s.logger.Debug("tool arguments",
			zap.String("tool", params.Name),
			zap.String("session_id", conn.Meta().ID),
			zap.ByteString("arguments", argsJSON))
	}

	// Get server configuration
	serverCfg := s.state.GetServerConfig(conn.Meta().Prefix)
	if serverCfg == nil {
		s.logger.Error("server configuration not found",
			zap.String("tool", params.Name),
			zap.String("prefix", conn.Meta().Prefix),
			zap.String("session_id", conn.Meta().ID))
		s.sendProtocolError(c, req.Id, "Server configuration not found", http.StatusInternalServerError, mcp.ErrorCodeInternalError)
		return nil
	}

	// Execute the tool
	result, err := s.executeHTTPTool(conn, tool, args, c.Request, serverCfg.Config)
	if err != nil {
		s.logger.Error("tool execution failed",
			zap.String("tool", params.Name),
			zap.String("session_id", conn.Meta().ID),
			zap.Error(err))
		s.sendToolExecutionError(c, conn, req, err, true)
		return nil
	}

	s.logger.Info("tool invocation completed successfully",
		zap.String("tool", params.Name),
		zap.String("session_id", conn.Meta().ID))

	return result
}

// mergeRequestInfo merges request information from both session and HTTP request
func mergeRequestInfo(meta *session.RequestInfo, req *http.Request) *template.RequestWrapper {
	wrapper := &template.RequestWrapper{
		Headers: make(map[string]string),
		Query:   make(map[string]string),
		Cookies: make(map[string]string),
		Path:    make(map[string]string),
		Body:    make(map[string]any),
	}

	// Merge headers
	if meta != nil {
		for k, v := range meta.Headers {
			wrapper.Headers[k] = v
		}
	}
	if req != nil {
		for k, v := range req.Header {
			if len(v) > 0 {
				wrapper.Headers[k] = v[0]
			}
		}
	}

	// Merge query parameters
	if meta != nil {
		for k, v := range meta.Query {
			wrapper.Query[k] = v
		}
	}
	if req != nil {
		for k, v := range req.URL.Query() {
			if len(v) > 0 {
				wrapper.Query[k] = v[0]
			}
		}
	}

	// Merge cookies
	if meta != nil {
		for k, v := range meta.Cookies {
			wrapper.Cookies[k] = v
		}
	}
	if req != nil {
		for _, cookie := range req.Cookies() {
			if cookie.Name != "" {
				wrapper.Cookies[cookie.Name] = cookie.Value
			}
		}
	}

	return wrapper
}
<|MERGE_RESOLUTION|>--- conflicted
+++ resolved
@@ -90,14 +90,10 @@
 
 	// Process arguments for headers and query parameters
 	for _, arg := range tool.Args {
-<<<<<<< HEAD
-		value := fmt.Sprint(tmplCtx.Args[arg.Name])
-=======
 		value := fmt.Sprint(args[arg.Name])
 		if value == "" || value == "<nil>" {
 			continue
 		}
->>>>>>> 802025b1
 		switch strings.ToLower(arg.Position) {
 		case "header":
 			req.Header.Set(arg.Name, value)
