--- conflicted
+++ resolved
@@ -1,12 +1,8 @@
 import { Input, Select, SelectItem, Button, Checkbox, Accordion, AccordionItem, Textarea } from "@heroui/react";
 import { useTranslation } from 'react-i18next';
 
-<<<<<<< HEAD
-import { Gateway, ToolConfig, ServerConfig, ArgConfig } from '../../../types/gateway';
-=======
 import LocalIcon from '@/components/LocalIcon';
 import { Gateway, ToolConfig, ServerConfig } from '@/types/gateway';
->>>>>>> 08528a8d
 
 interface ToolsConfigProps {
   parsedConfig: Gateway;
@@ -151,14 +147,8 @@
             title={tool.name || `Tool ${index + 1}`}
             subtitle={tool.description}
             startContent={
-<<<<<<< HEAD
-              <Icon
-                icon="lucide:wrench"
-                className="text-primary-500"
-=======
               <LocalIcon icon="lucide:wrench" 
                 className="text-primary-500" 
->>>>>>> 08528a8d
               />
             }
           >
