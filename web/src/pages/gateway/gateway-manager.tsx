import {
  Button,
  Card,
  CardBody,
  Chip,
  Dropdown,
  DropdownItem,
  DropdownMenu,
  DropdownTrigger,
  Modal,
  ModalBody,
  ModalContent,
  ModalFooter,
  ModalHeader,
  Popover,
  PopoverContent,
  PopoverTrigger,
  Select,
  SelectItem,
  Tab,
  Table,
  TableBody,
  TableCell,
  TableColumn,
  TableHeader,
  TableRow,
  Tabs,
  useDisclosure
} from "@heroui/react";
import copy from 'copy-to-clipboard';
import yaml from 'js-yaml';
import {configureMonacoYaml} from 'monaco-yaml';
import React from 'react';
import {useTranslation} from 'react-i18next';
import {useNavigate} from 'react-router-dom';

import {ConfigEditor} from './components/ConfigEditor';
import OpenAPIImport from './components/OpenAPIImport';
import {defaultConfig} from './constants/defaultConfig';

import LocalIcon from '@/components/LocalIcon';
import { MultiSelectAutocomplete } from '@/components/ui/MultiSelectAutocomplete';
import {
  createMCPServer,
  deleteMCPServer,
  exportMCPServer,
  getMCPServers,
  getTenant,
  getUserAuthorizedTenants,
  syncMCPServers,
  updateMCPServer
} from '@/services/api';
import type {Gateway, ServerConfig, RouterConfig, Tenant, YAMLConfig} from '@/types/gateway';
import {toast} from '@/utils/toast';



declare global {
  interface Window {
    monaco: {
      languages: {
        yaml: {
          yamlDefaults: {
            setDiagnosticsOptions: (options: { enableSchemaRequest: boolean; schemas: Array<{ uri: string; fileMatch: string[] }> }) => void;
          };
        };
      };
    };
  }
}

const RUNTIME_CONFIG = (window.RUNTIME_CONFIG || {}) as Record<string, unknown>;

// Helper to get the gateway base URL
const getGatewayBaseUrl = () => {
  let base = RUNTIME_CONFIG.VITE_MCP_GATEWAY_BASE_URL as string;
  if (!base) return '';
  // Remove trailing slash if present
  base = base.replace(/\/+$/, '');
  if (base.startsWith('http')) {
    return base;
  }
  // Remove trailing slash from window.location.origin just in case
  const origin = window.location.origin.replace(/\/+$/, '');
  // Ensure base starts with a slash
  if (!base.startsWith('/')) {
    base = '/' + base;
  }
  return `${origin}${base}`;
};

export function GatewayManager() {
  const { t } = useTranslation();
  const navigate = useNavigate();
  const {isOpen, onOpen, onOpenChange} = useDisclosure();
  const {isOpen: isCreateOpen, onOpen: onCreateOpen, onOpenChange: onCreateOpenChange} = useDisclosure();
  const {isOpen: isImportOpen, onOpen: onImportOpen, onOpenChange: onImportOpenChange} = useDisclosure();
  const [mcpservers, setMCPServers] = React.useState<Gateway[]>([]);
  const [currentMCPServer, setCurrentMCPServer] = React.useState<Gateway | null>(null);
  const [editConfig, setEditConfig] = React.useState('');
  const [newConfig, setNewConfig] = React.useState('');
  const [isLoading, setIsLoading] = React.useState(true);
  const [tenants, setTenants] = React.useState<Tenant[]>([]);
<<<<<<< HEAD
  const [selectedTenants, setSelectedTenants] = React.useState<Tenant[]>([]);
=======
  const [selectedTenant, setSelectedTenant] = React.useState<string | undefined>(undefined);
>>>>>>> f6ed7484
  const [viewMode, setViewMode] = React.useState<string>('table');
  const [isDark, setIsDark] = React.useState(() => {
    return document.documentElement.classList.contains('dark');
  });
  const [isRoutingModalOpen, setIsRoutingModalOpen] = React.useState(false);
  const [isToolsModalOpen, setIsToolsModalOpen] = React.useState(false);
  const [currentModalServer, setCurrentModalServer] = React.useState<Gateway | null>(null);
  const [isDeleteModalOpen, setIsDeleteModalOpen] = React.useState(false);
  const [serverToDelete, setServerToDelete] = React.useState<Gateway | null>(null);
  const [copiedStates, setCopiedStates] = React.useState<{ [key: string]: boolean }>({});

  // Listen for theme changes
  React.useEffect(() => {
    const observer = new globalThis.MutationObserver((mutations) => {
      mutations.forEach((mutation) => {
        if (mutation.attributeName === 'class') {
          setIsDark(document.documentElement.classList.contains('dark'));
        }
      });
    });

    observer.observe(document.documentElement, {
      attributes: true,
      attributeFilter: ['class']
    });

    return () => observer.disconnect();
  }, []);

  // Configure Monaco YAML
  React.useEffect(() => {
    const monaco = window.monaco;
    if (monaco) {
      configureMonacoYaml(monaco, {
        enableSchemaRequest: true,
        schemas: [
          {
            uri: '',
            fileMatch: ['*.yml', '*.yaml'],
          },
        ],
      });
    }
  }, []);

  // Get MCP servers list
  React.useEffect(() => {
    const fetchMCPServers = async () => {
      try {
        setIsLoading(true);
        // Use the selected tenant for filtering if available  
        const tenant = tenants.find(t => t.name === selectedTenant);
        const tenantId = tenant?.id;
        const servers = await getMCPServers(tenantId);
        setMCPServers(servers);
      } catch {
        toast.error(t('errors.fetch_mcp_servers'));
      } finally {
        setIsLoading(false);
      }
    };

    fetchMCPServers();
  }, [t, selectedTenant, tenants]);

  // Get user's authorized tenants
  React.useEffect(() => {
    const fetchAuthorizedTenants = async () => {
      try {
        const tenantsData = await getUserAuthorizedTenants();
        setTenants(tenantsData);
      } catch (error) {
        // Check if it's an authentication error
        if (error && typeof error === 'object' && 'response' in error) {
          const axiosError = error as { response: { status: number } };
          if (axiosError.response.status === 401) {
            toast.error(t('errors.authentication_required'));
          } else {
            toast.error(t('errors.fetch_authorized_tenants'));
          }
        } else {
          toast.error(t('errors.fetch_authorized_tenants'));
        }
      }
    };

    fetchAuthorizedTenants();
  }, [t]);

  const handleEdit = (server: Gateway) => {
    // Ensure all necessary fields exist with default values
    const completeConfig = {
      ...defaultConfig,
      ...server,
      mcpServers: server.mcpServers || [],
      tools: server.tools || [],
      servers: server.servers || [],
      routers: server.routers || []
    };
    setCurrentMCPServer(completeConfig);
    setEditConfig(yaml.dump(completeConfig));
    onOpen();
  };

  // Validate if router prefixes start with tenant prefix
  const validateRouterPrefixes = async (config: string): Promise<boolean> => {
    try {
      const parsedConfig = yaml.load(config) as { tenant: string, routers: Array<{ prefix: string }> };

      if (!parsedConfig.tenant || !parsedConfig.routers) {
        return true; // Skip validation if tenant or routers are missing
      }

      // Get tenant information
      const tenant = await getTenant(parsedConfig.tenant);
      if (!tenant) {
        return true; // Skip validation if tenant not found
      }

      // Normalize tenant prefix
      let tenantPrefix = tenant.prefix;
      if (!tenantPrefix.startsWith('/')) {
        tenantPrefix = '/' + tenantPrefix;
      }
      tenantPrefix = tenantPrefix.endsWith('/') ? tenantPrefix.slice(0, -1) : tenantPrefix;

      // Check if all router prefixes start with the tenant prefix
      for (const router of parsedConfig.routers) {
        // Normalize router prefix
        let routerPrefix = router.prefix;
        if (!routerPrefix.startsWith('/')) {
          routerPrefix = '/' + routerPrefix;
        }
        routerPrefix = routerPrefix.endsWith('/') ? routerPrefix.slice(0, -1) : routerPrefix;
        // Router prefix must start with tenant prefix followed by a slash and not be empty
        if (!routerPrefix.startsWith(tenantPrefix + '/')) {
          toast.error(t('errors.router_prefix_error'), {
            duration: 3000,
          });
          return false;
        }

        // Check if there is content after tenant prefix
        const remainingPath = routerPrefix.slice(tenantPrefix.length + 1);
        if (!remainingPath) {
          toast.error(t('errors.router_prefix_error'), {
            duration: 3000,
          });
          return false;
        }
      }

      return true;
    } catch {
      toast.error(t('errors.validate_router_prefix_failed'), {
        duration: 3000,
      });
      return false;
    }
  };

  const handleSave = async () => {
    try {
      // Parse YAML to check format and handle null values
      const parsedConfig = yaml.load(editConfig) as YAMLConfig;

      // Validate name length
      if (parsedConfig.name && typeof parsedConfig.name === 'string' && parsedConfig.name.length > 50) {
        toast.error(t('gateway.name_length_error'));
        return;
      }

      // Remove null fields from the config
      const fieldsToCheck = ['mcpServers', 'tools', 'servers', 'routers'];
      fieldsToCheck.forEach(field => {
        if (parsedConfig[field] === null) {
          delete parsedConfig[field];
        }
      });

      // Convert back to YAML string
      const cleanedConfig = yaml.dump(parsedConfig);

      // Validate router prefix
      const isValidPrefix = await validateRouterPrefixes(cleanedConfig);
      if (!isValidPrefix) {
        return;
      }

      if (currentMCPServer) {
        await updateMCPServer(cleanedConfig);
        const tenant = tenants.find(t => t.name === selectedTenant);
        const tenantId = tenant?.id;
        const servers = await getMCPServers(tenantId);
        setMCPServers(servers);
        toast.success(t('gateway.edit_success'));
      }
      onOpenChange();
    } catch {
      toast.error(t('gateway.edit_failed'));
    }
  };

  const handleDelete = async (server: Gateway) => {
    setServerToDelete(server);
    setIsDeleteModalOpen(true);
  };

  const confirmDelete = async () => {
    if (!serverToDelete) return;

    try {
      await deleteMCPServer(serverToDelete.tenant, serverToDelete.name);
      const tenantId = selectedTenant?.id;
      const servers = await getMCPServers(tenantId);
      setMCPServers(servers);
      toast.success(t('gateway.delete_success'));
    } catch {
      toast.error(t('gateway.delete_failed'));
    } finally {
      setIsDeleteModalOpen(false);
      setServerToDelete(null);
    }
  };

   const handleExport = async (server: Gateway) => {
    try {
      toast.success(t('gateway.exporting'));
      await exportMCPServer(server);
      toast.success(t('gateway.export_success'));
    } catch {
      toast.error(t('gateway.export_failed'));
    }
  };

  const handleSync = async () => {
    try {
      setIsLoading(true);
      await syncMCPServers();
      const tenantId = selectedTenant?.id;
      const servers = await getMCPServers(tenantId);
      setMCPServers(servers);
      toast.success(t('gateway.sync_success'));
    } catch {
      toast.error(t('gateway.sync_failed'));
    } finally {
      setIsLoading(false);
    }
  };

  const handleCopyToClipboard = (text: string) => {
    try {
      const success = copy(text);
      if (success) {
        toast.success(t('common.copied', { text }));
      } else {
        toast.error(t('common.copy_failed'));
      }
    } catch {
      toast.error(t('common.copy_failed'));
    }
  };

  const handleCreate = async () => {
    try {
      // Parse YAML to check format and handle null values
      const parsedConfig = yaml.load(newConfig) as YAMLConfig;

      // Validate name length
      if (parsedConfig.name && typeof parsedConfig.name === 'string' && parsedConfig.name.length > 50) {
        toast.error(t('gateway.name_length_error'));
        return;
      }

      // Remove null fields from the config
      const fieldsToCheck = ['mcpServers', 'tools', 'servers', 'routers'];
      fieldsToCheck.forEach(field => {
        if (parsedConfig[field] === null) {
          delete parsedConfig[field];
        }
      });

      // Convert back to YAML string
      const cleanedConfig = yaml.dump(parsedConfig);

      // Validate router prefix
      const isValidPrefix = await validateRouterPrefixes(cleanedConfig);
      if (!isValidPrefix) {
        return;
      }

      // If YAML is valid, proceed with creation
      await createMCPServer(cleanedConfig);
      const tenantId = selectedTenant?.id;
      const servers = await getMCPServers(tenantId);
      setMCPServers(servers);
      onCreateOpenChange();
      setNewConfig('');
      toast.success(t('gateway.add_success'));
    } catch {
      toast.error(t('gateway.add_failed'));
    }
  };

  const handleImportSuccess = async () => {
    try {
      const tenantId = selectedTenant?.id;
      const servers = await getMCPServers(tenantId);
      setMCPServers(servers);
      onImportOpenChange();
      toast.success(t('gateway.import_success'));
    } catch {
      toast.error(t('gateway.import_failed'));
    }
  };

  const editorOptions = {
    minimap: { enabled: false },
    fontSize: 14,
    lineNumbers: 'on',
    roundedSelection: false,
    scrollBeyondLastLine: false,
    readOnly: false,
    automaticLayout: true,
    ...(isDark ? {
      'editor.background': '#1E2228',
      'editor.foreground': '#E5E7EB',
      'editor.lineHighlightBackground': '#23272E',
      'editor.selectionBackground': '#4C6BCF40',
      'editor.inactiveSelectionBackground': '#4C6BCF20',
      'editor.lineHighlightBorder': '#2D3238',
      'editorCursor.foreground': '#4C6BCF',
      'editorWhitespace.foreground': '#4B5563',
    } : {
      'editor.background': '#F8F9FA',
      'editor.foreground': '#0B0F1A',
      'editor.lineHighlightBackground': '#F1F3F5',
      'editor.selectionBackground': '#4C6BCF40',
      'editor.inactiveSelectionBackground': '#4C6BCF20',
      'editor.lineHighlightBorder': '#E5E7EB',
      'editorCursor.foreground': '#4C6BCF',
      'editorWhitespace.foreground': '#A6B6E8',
    })
  };

<<<<<<< HEAD
  // Prepare tenant data for MultiSelectAutocomplete
  const tenantItems = React.useMemo(() => {
    return tenants.map(tenant => `${tenant.name}(${tenant.prefix})`);
  }, [tenants]);

  const selectedTenantItems = React.useMemo(() => {
    return selectedTenants.map(tenant => `${tenant.name}(${tenant.prefix})`);
  }, [selectedTenants]);

  const handleTenantSelectionChange = (selectedItems: string[]) => {
    const newSelectedTenants = selectedItems.map(item => {
      const tenant = tenants.find(t => `${t.name}(${t.prefix})` === item);
      return tenant;
    }).filter(Boolean) as Tenant[];
    
    setSelectedTenants(newSelectedTenants);
=======
  const handleTenantSelectionChange = (tenantName: string) => {
    setSelectedTenant(tenantName);
>>>>>>> f6ed7484
  };

  const handleCopyWithIcon = (text: string, key: string) => {
    handleCopyToClipboard(text);
    setCopiedStates(prev => ({ ...prev, [key]: true }));
    window.setTimeout(() => {
      setCopiedStates(prev => ({ ...prev, [key]: false }));
    }, 1000);
  };

  return (
    <div className="container mx-auto p-4 pb-10 h-[calc(100vh-5rem)] flex flex-col overflow-y-scroll scrollbar-hide">
      <div className="flex justify-between items-center mb-4">
        <h1 className="text-2xl font-bold">{t('gateway.title')}</h1>
        <div className="flex gap-2">
          <Button
            color="primary"
            onPress={onCreateOpen}
            startContent={<LocalIcon icon="material-symbols:add" />}
            aria-label={t('gateway.add')}
            isDisabled={isOpen || isCreateOpen || isImportOpen}
          >
            {t('gateway.add')}
          </Button>
          <Button
            color="secondary"
            variant="flat"
            onPress={onImportOpen}
            startContent={<LocalIcon icon="material-symbols:upload" />}
            className="bg-purple-500 hover:bg-purple-600 text-white"
            aria-label={t('gateway.import_openapi')}
            isDisabled={isOpen || isCreateOpen || isImportOpen}
          >
            {t('gateway.import_openapi')}
          </Button>
          <Button
            color="default"
            onPress={handleSync}
            isLoading={isLoading}
            startContent={<LocalIcon icon="material-symbols:sync" />}
            aria-label={t('gateway.sync')}
            isDisabled={isOpen || isCreateOpen || isImportOpen}
          >
            {t('gateway.sync')}
          </Button>
        </div>
      </div>

      <div className="flex justify-between items-center mb-4">
        <div className="max-w-lg">
<<<<<<< HEAD
          <MultiSelectAutocomplete
            label={t('gateway.select_tenant')}
            items={tenantItems}
            selectedItems={selectedTenantItems}
            onSelectionChange={handleTenantSelectionChange}
            className="w-full"
            maxVisibleItems={2}
          />
=======
          <Select
            label={t('gateway.select_tenant')}
            placeholder={t('gateway.select_tenant')}
            selectedKeys={selectedTenant ? [selectedTenant] : []}
            onSelectionChange={(keys) => {
              const selectedKey = Array.from(keys)[0] as string;
              if (selectedKey) {
                handleTenantSelectionChange(selectedKey);
              }
            }}
            className="w-full min-w-56"
          >
            {tenants.map((tenant) => (
              <SelectItem 
                key={tenant.name} 
                textValue={`${tenant.name}(${tenant.prefix})`}
              >
                {tenant.name}({tenant.prefix})
              </SelectItem>
            ))}
          </Select>
>>>>>>> f6ed7484
        </div>

        <Tabs
          aria-label={t('gateway.view_mode')}
          selectedKey={viewMode}
          onSelectionChange={(key) => setViewMode(key as string)}
          size="sm"
          classNames={{
            tabList: "bg-default-100 p-1 rounded-lg"
          }}
          isDisabled={isOpen || isCreateOpen || isImportOpen}
        >
          <Tab
            key="card"
            title={
              <div className="flex items-center gap-1">
                <LocalIcon icon="material-symbols:grid-view" className="text-lg" />
                <span>{t('gateway.card_view')}</span>
              </div>
            }
          />
          <Tab
            key="table"
            title={
              <div className="flex items-center gap-1">
                <LocalIcon icon="material-symbols:table-rows" className="text-lg" />
                <span>{t('gateway.table_view')}</span>
              </div>
            }
          />
        </Tabs>
      </div>

      <div className={`flex-1 ${isOpen || isCreateOpen || isImportOpen ? 'pointer-events-none opacity-50' : ''}`}>
        {isLoading ? (
          <div className="flex justify-center items-center h-32">
            <LocalIcon icon="lucide:loader-2" className="animate-spin text-2xl" />
          </div>
        ) : viewMode === 'card' ? (
          <div className="grid grid-cols-1 md:grid-cols-2 lg:grid-cols-3 xl:grid-cols-4 gap-4">
            {(mcpservers || []).map((server) => (
              <Card key={server.name} className="w-full hover:shadow-lg transition-shadow bg-card">
                <CardBody className="flex flex-col gap-3 p-4">
                  <div className="flex justify-between items-center">
                    <div className="flex flex-col gap-1">
                      <h3 className="text-lg font-semibold truncate">{server.name}</h3>
                      {server.tenant && (
                        <div className="flex items-center gap-1">
                          <LocalIcon icon="lucide:building" className="text-sm text-default-500" />
                          <span className="text-sm text-default-500">{t('gateway.tenant_name')}:</span>
                          <Chip
                            color="primary"
                            variant="flat"
                            size="sm"
                            className="cursor-pointer hover:opacity-80 select-none pr-2"
                            onClick={() => handleCopyToClipboard(server.tenant || '')}
                            aria-label={`${t('common.copy')} ${server.tenant}`}
                          >
                            {server.tenant}
                          </Chip>
                        </div>
                      )}
                    </div>
                    <div className="flex gap-2">
                      <Button
                        isIconOnly
                        color="primary"
                        variant="light"
                        size="sm"
                        onPress={() => handleEdit(server)}
                        aria-label={t('gateway.edit')}
                        isDisabled={isOpen || isCreateOpen || isImportOpen}
                      >
                        <LocalIcon icon="lucide:edit" className="text-lg" />
                      </Button>
                      <Dropdown>
                        <DropdownTrigger>
                          <Button
                            isIconOnly
                            color="danger"
                            variant="light"
                            size="sm"
                            aria-label={t('common.actions')}
                            isDisabled={isOpen || isCreateOpen || isImportOpen}
                          >
                            <LocalIcon icon="lucide:more-vertical" className="text-lg" />
                          </Button>
                        </DropdownTrigger>
                        <DropdownMenu aria-label={t('common.actions')}>
                          <DropdownItem
                            key="delete"
                            className="text-danger"
                            color="danger"
                            startContent={<LocalIcon icon="lucide:trash-2" />}
                            onPress={() => handleDelete(server)}
                          >
                            {t('gateway.delete')}
                          </DropdownItem>
                          <DropdownItem
                            key="export"
                            className="text-green-500"
                            color="primary"
                            startContent={<LocalIcon icon="lucide:download" />}
                            onPress={() => handleExport(server)}
                          >
                            {t('gateway.export')}
                          </DropdownItem>
                        </DropdownMenu>
                      </Dropdown>
                    </div>
                  </div>

                  {server && (
                    <div className="space-y-3">
                      {(server.servers || []).map((serverConfig) => {
                        const sc = serverConfig as ServerConfig;
                        return (
                          <div key={sc.name} className="space-y-3">
                            <div>
                              <h4 className="text-sm font-semibold truncate">{sc.name}</h4>
                              <p className="text-sm text-default-500 line-clamp-2">{sc.description}</p>
                            </div>

                            <div className="space-y-2">
                              <h4 className="text-sm font-semibold">{t('gateway.routing_config')}</h4>
                              <div className="flex flex-col gap-2">
                                {(server.routers || []).map((router: RouterConfig, idx: number) => (
                                  <div key={idx} className="flex items-center gap-2">
                                    <Popover placement="right">
                                      <PopoverTrigger>
                                        <Chip
                                          color="primary"
                                          variant="flat"
                                          size="sm"
                                          className="cursor-pointer hover:opacity-80 select-none"
                                          aria-label={`${t('common.copy')} ${router.prefix}`}
                                        >
                                          {router.prefix}
                                        </Chip>
                                      </PopoverTrigger>
                                      <PopoverContent className="max-w-[500px]">
                                        <div className="px-1 py-2 space-y-4">
                                          <div className="space-y-2">
                                            <h4 className="text-sm font-semibold">AllInOne - Nginx:</h4>
                                            <div className="space-y-1">
                                              <div className="flex items-center gap-2">
                                                <span className="text-xs text-default-500">SSE:</span>
                                                <code className="text-xs bg-default-100 px-1 py-1 rounded flex-1 break-all">
                                                  {`${getGatewayBaseUrl()}${router.prefix}/sse`}
                                                </code>
                                                <Button
                                                  isIconOnly
                                                  size="sm"
                                                  variant="light"
                                                  onPress={() => handleCopyWithIcon(
                                                    `${getGatewayBaseUrl()}${router.prefix}/sse`,
                                                    `nginx-sse-${server.name}-${idx}`
                                                  )}
                                                >
                                                  <LocalIcon icon={copiedStates[`nginx-sse-${server.name}-${idx}`] ? "lucide:check" : "lucide:copy"} className="text-sm" />
                                                </Button>
                                              </div>
                                              <div className="flex items-center gap-2">
                                                <span className="text-xs text-default-500">Streamable HTTP:</span>
                                                <code className="text-xs bg-default-100 px-1 py-1 rounded flex-1 break-all">
                                                  {`${getGatewayBaseUrl()}${router.prefix}/mcp`}
                                                </code>
                                                <Button
                                                  isIconOnly
                                                  size="sm"
                                                  variant="light"
                                                  onPress={() => handleCopyWithIcon(
                                                    `${getGatewayBaseUrl()}${router.prefix}/mcp`,
                                                    `nginx-mcp-${server.name}-${idx}`
                                                  )}
                                                >
                                                  <LocalIcon icon={copiedStates[`nginx-mcp-${server.name}-${idx}`] ? "lucide:check" : "lucide:copy"} className="text-sm" />
                                                </Button>
                                              </div>
                                            </div>
                                          </div>

                                          <div className="space-y-2">
                                            <h4 className="text-sm font-semibold">{t('gateway.direct_to_mcp_gateway')}</h4>
                                            <div className="space-y-1">
                                              <div className="flex items-center gap-2">
                                                <span className="text-xs text-default-500">SSE:</span>
                                                <code className="text-xs bg-default-100 px-1 py-1 rounded flex-1 break-all">
                                                  {`${window.location.origin.match(/:\d+$/) ? window.location.origin.replace(/:\d+$/, ':5235') : `${window.location.origin}:5235`}${router.prefix}/sse`}
                                                </code>
                                                <Button
                                                  isIconOnly
                                                  size="sm"
                                                  variant="light"
                                                  onPress={() => handleCopyWithIcon(
                                                    `${window.location.origin.match(/:\d+$/) ? window.location.origin.replace(/:\d+$/, ':5235') : `${window.location.origin}:5235`}${router.prefix}/sse`,
                                                    `direct-sse-${server.name}-${idx}`
                                                  )}
                                                >
                                                  <LocalIcon icon={copiedStates[`direct-sse-${server.name}-${idx}`] ? "lucide:check" : "lucide:copy"} className="text-sm" />
                                                </Button>
                                              </div>
                                              <div className="flex items-center gap-2">
                                                <span className="text-xs text-default-500">Streamable HTTP:</span>
                                                <code className="text-xs bg-default-100 px-1 py-1 rounded flex-1 break-all">
                                                  {`${window.location.origin.match(/:\d+$/) ? window.location.origin.replace(/:\d+$/, ':5235') : `${window.location.origin}:5235`}${router.prefix}/mcp`}
                                                </code>
                                                <Button
                                                  isIconOnly
                                                  size="sm"
                                                  variant="light"
                                                  onPress={() => handleCopyWithIcon(
                                                    `${window.location.origin.match(/:\d+$/) ? window.location.origin.replace(/:\d+$/, ':5235') : `${window.location.origin}:5235`}${router.prefix}/mcp`,
                                                    `direct-mcp-${server.name}-${idx}`
                                                  )}
                                                >
                                                  <LocalIcon icon={copiedStates[`direct-mcp-${server.name}-${idx}`] ? "lucide:check" : "lucide:copy"} className="text-sm" />
                                                </Button>
                                              </div>
                                            </div>
                                          </div>

                                          <div className="text-xs text-default-500 border-t pt-2">
                                            {t('gateway.url_access_note')}
                                          </div>
                                        </div>
                                      </PopoverContent>
                                    </Popover>
                                    <LocalIcon icon="lucide:arrow-right" className="text-sm" />
                                    <Chip
                                      variant="flat"
                                      size="sm"
                                      className="cursor-pointer hover:opacity-80 select-none"
                                      onClick={() => handleCopyToClipboard(router.server)}
                                      aria-label={`${t('common.copy')} ${router.server}`}
                                    >
                                      {router.server}
                                    </Chip>
                                  </div>
                                ))}
                              </div>
                            </div>

                            {server.mcpServers && server.mcpServers.length > 0 && (
                              <div className="space-y-2">
                                <h4 className="text-sm font-semibold">{t('gateway.backend_config')}</h4>
                                <div className="flex flex-col gap-2">
                                  {server.mcpServers.map((mcpServer, idx) => (
                                    <div key={idx} className="flex flex-col gap-1 p-2 border border-default-200 rounded-md">
                                      <div className="flex items-center gap-2">
                                        <span className="text-sm font-medium">{mcpServer.name}</span>
                                        <Chip size="sm" variant="flat" color="warning" aria-label={`Type: ${mcpServer.type}`}>{mcpServer.type}</Chip>
                                      </div>
                                      {mcpServer.type === 'stdio' && (
                                        <div className="text-xs">
                                          <div className="flex items-center gap-1">
                                            <span className="font-medium">Command:</span>
                                            <code className="bg-default-100 px-1 py-1 rounded">{mcpServer.command} {mcpServer.args?.join(' ')}</code>
                                          </div>
                                          {mcpServer.env && Object.entries(mcpServer.env).map(([key, value]) => (
                                            <div key={key} className="text-xs truncate">
                                              <span className="text-default-500">{key}:</span> {String(value)}
                                            </div>
                                          ))}
                                        </div>
                                      )}
                                      {(mcpServer.type === 'sse' || mcpServer.type === 'streamable-http') && mcpServer.url && (
                                        <div className="text-xs">
                                          <div className="flex items-start gap-1">
                                            <span className="font-medium mt-1">URL:</span>
                                            <code className="bg-default-100 px-1 py-1 rounded break-all">{mcpServer.url}</code>
                                          </div>
                                        </div>
                                      )}
                                    </div>
                                  ))}
                                </div>
                              </div>
                            )}

                            <div className="space-y-3">
                              <div>
                                <h4 className="text-sm font-semibold mb-1">{t('gateway.enabled_tools')}:</h4>
                                <div className="flex flex-wrap gap-1">
                                  {(sc.allowedTools ?? []).map((tool: string) => (
                                    <Chip
                                      key={tool}
                                      variant="flat"
                                      color="success"
                                      size="sm"
                                      className="truncate cursor-pointer hover:opacity-80 select-none"
                                      onClick={() => handleCopyToClipboard(tool)}
                                      aria-label={`${t('common.copy')} ${tool}`}
                                    >
                                      {tool}
                                    </Chip>
                                  ))}
                                </div>
                              </div>

                              <div>
                                <h4 className="text-sm font-semibold mb-1">{t('gateway.all_tools')}:</h4>
                                <div className="flex flex-wrap gap-1">
                                  {(server.tools || []).map((tool) => {
                                    const toolConfig = tool as import('@/types/gateway').ToolConfig;
                                    return (
                                      <Chip
                                        key={toolConfig.name}
                                        variant="flat"
                                        color="default"
                                        size="sm"
                                        className="truncate cursor-pointer hover:opacity-80 select-none"
                                        onClick={() => handleCopyToClipboard(toolConfig.name)}
                                        aria-label={`${t('common.copy')} ${toolConfig.name}`}
                                      >
                                        {toolConfig.name}
                                      </Chip>
                                    );
                                  })}
                                </div>
                              </div>
                            </div>
                          </div>
                        );
                      })}

                      {(!server.servers || server.servers.length === 0) && (
                        <div className="space-y-3">
                          {server.routers && server.routers.length > 0 && (
                            <div className="space-y-2">
                              <h4 className="text-sm font-semibold">{t('gateway.routing_config')}</h4>
                              <div className="flex flex-col gap-2">
                                {server.routers.map((router: RouterConfig, idx: number) => (
                                  <div key={idx} className="flex items-center gap-2">
                                    <Popover placement="right">
                                      <PopoverTrigger>
                                        <Chip
                                          color="primary"
                                          variant="flat"
                                          size="sm"
                                          className="cursor-pointer hover:opacity-80 select-none"
                                          aria-label={`${t('common.copy')} ${router.prefix}`}
                                        >
                                          {router.prefix}
                                        </Chip>
                                      </PopoverTrigger>
                                      <PopoverContent className="max-w-[500px]">
                                        <div className="px-1 py-2 space-y-4">
                                          <div className="space-y-2">
                                            <h4 className="text-sm font-semibold">AllInOne - Nginx:</h4>
                                            <div className="space-y-1">
                                              <div className="flex items-center gap-2">
                                                <span className="text-xs text-default-500">SSE:</span>
                                                <code className="text-xs bg-default-100 px-1 py-1 rounded flex-1 break-all">
                                                  {`${getGatewayBaseUrl()}${router.prefix}/sse`}
                                                </code>
                                                <Button
                                                  isIconOnly
                                                  size="sm"
                                                  variant="light"
                                                  onPress={() => handleCopyWithIcon(
                                                    `${getGatewayBaseUrl()}${router.prefix}/sse`,
                                                    `nginx-sse-${server.name}-${idx}`
                                                  )}
                                                >
                                                  <LocalIcon icon={copiedStates[`nginx-sse-${server.name}-${idx}`] ? "lucide:check" : "lucide:copy"} className="text-sm" />
                                                </Button>
                                              </div>
                                              <div className="flex items-center gap-2">
                                                <span className="text-xs text-default-500">Streamable HTTP:</span>
                                                <code className="text-xs bg-default-100 px-1 py-1 rounded flex-1 break-all">
                                                  {`${getGatewayBaseUrl()}${router.prefix}/mcp`}
                                                </code>
                                                <Button
                                                  isIconOnly
                                                  size="sm"
                                                  variant="light"
                                                  onPress={() => handleCopyWithIcon(
                                                    `${getGatewayBaseUrl()}${router.prefix}/mcp`,
                                                    `nginx-mcp-${server.name}-${idx}`
                                                  )}
                                                >
                                                  <LocalIcon icon={copiedStates[`nginx-mcp-${server.name}-${idx}`] ? "lucide:check" : "lucide:copy"} className="text-sm" />
                                                </Button>
                                              </div>
                                            </div>
                                          </div>

                                          <div className="space-y-2">
                                            <h4 className="text-sm font-semibold">{t('gateway.direct_to_mcp_gateway')}</h4>
                                            <div className="space-y-1">
                                              <div className="flex items-center gap-2">
                                                <span className="text-xs text-default-500">SSE:</span>
                                                <code className="text-xs bg-default-100 px-1 py-1 rounded flex-1 break-all">
                                                  {`${window.location.origin.match(/:\d+$/) ? window.location.origin.replace(/:\d+$/, ':5235') : `${window.location.origin}:5235`}${router.prefix}/sse`}
                                                </code>
                                                <Button
                                                  isIconOnly
                                                  size="sm"
                                                  variant="light"
                                                  onPress={() => handleCopyWithIcon(
                                                    `${window.location.origin.match(/:\d+$/) ? window.location.origin.replace(/:\d+$/, ':5235') : `${window.location.origin}:5235`}${router.prefix}/sse`,
                                                    `direct-sse-${server.name}-${idx}`
                                                  )}
                                                >
                                                  <LocalIcon icon={copiedStates[`direct-sse-${server.name}-${idx}`] ? "lucide:check" : "lucide:copy"} className="text-sm" />
                                                </Button>
                                              </div>
                                              <div className="flex items-center gap-2">
                                                <span className="text-xs text-default-500">Streamable HTTP:</span>
                                                <code className="text-xs bg-default-100 px-1 py-1 rounded flex-1 break-all">
                                                  {`${window.location.origin.match(/:\d+$/) ? window.location.origin.replace(/:\d+$/, ':5235') : `${window.location.origin}:5235`}${router.prefix}/mcp`}
                                                </code>
                                                <Button
                                                  isIconOnly
                                                  size="sm"
                                                  variant="light"
                                                  onPress={() => handleCopyWithIcon(
                                                    `${window.location.origin.match(/:\d+$/) ? window.location.origin.replace(/:\d+$/, ':5235') : `${window.location.origin}:5235`}${router.prefix}/mcp`,
                                                    `direct-mcp-${server.name}-${idx}`
                                                  )}
                                                >
                                                  <LocalIcon icon={copiedStates[`direct-mcp-${server.name}-${idx}`] ? "lucide:check" : "lucide:copy"} className="text-sm" />
                                                </Button>
                                              </div>
                                            </div>
                                          </div>

                                          <div className="text-xs text-default-500 border-t pt-2">
                                            {t('gateway.url_access_note')}
                                          </div>
                                        </div>
                                      </PopoverContent>
                                    </Popover>
                                    <LocalIcon icon="lucide:arrow-right" className="text-sm" />
                                    <Chip
                                      variant="flat"
                                      size="sm"
                                      className="cursor-pointer hover:opacity-80 select-none"
                                      onClick={() => handleCopyToClipboard(router.server)}
                                      aria-label={`${t('common.copy')} ${router.server}`}
                                    >
                                      {router.server}
                                    </Chip>
                                  </div>
                                ))}
                              </div>
                            </div>
                          )}

                          {server.mcpServers && server.mcpServers.length > 0 && (
                            <div className="space-y-2">
                              <h4 className="text-sm font-semibold">{t('gateway.mcp_config')}</h4>
                              <div className="flex flex-col gap-2">
                                {server.mcpServers.map((mcpServer, idx) => (
                                  <div key={idx} className="flex flex-col gap-1 p-2 border border-default-200 rounded-md">
                                    <div className="flex items-center gap-2">
                                      <span className="text-sm font-medium">{mcpServer.name}</span>
                                      <Chip size="sm" variant="flat" color="warning" aria-label={`Type: ${mcpServer.type}`}>{mcpServer.type}</Chip>
                                    </div>
                                    {mcpServer.type === 'stdio' && (
                                      <div className="text-xs">
                                        <div className="flex items-center gap-1">
                                          <span className="font-medium">Command:</span>
                                          <code className="bg-default-100 px-1 rounded">{mcpServer.command} {mcpServer.args?.join(' ')}</code>
                                        </div>
                                        {mcpServer.env && Object.entries(mcpServer.env).map(([key, value]) => (
                                          <div key={key} className="text-xs truncate">
                                            <span className="text-default-500">{key}:</span> {String(value)}
                                          </div>
                                        ))}
                                      </div>
                                    )}
                                    {(mcpServer.type === 'sse' || mcpServer.type === 'streamable-http') && mcpServer.url && (
                                      <div className="text-xs">
                                        <div className="flex items-start gap-1">
                                          <span className="font-medium mt-1">URL:</span>
                                          <code className="bg-default-100 px-1 py-1 rounded break-all">{mcpServer.url}</code>
                                        </div>
                                      </div>
                                    )}
                                  </div>
                                ))}
                              </div>
                            </div>
                          )}
                        </div>
                      )}
                    </div>
                  )}
                </CardBody>
              </Card>
            ))}
          </div>
        ) : (
          <Table aria-label={t('gateway.table_view')}>
            <TableHeader>
              <TableColumn width="25%">{t('gateway.name')}</TableColumn>
              <TableColumn width="15%">{t('gateway.description')}</TableColumn>
              <TableColumn width="25%">{t('gateway.routing')}</TableColumn>
              <TableColumn width="25%">{t('gateway.tools')}</TableColumn>
              <TableColumn width="10%">{t('common.actions')}</TableColumn>
            </TableHeader>
            <TableBody>
              {(mcpservers || []).map((server) => (
                <TableRow key={server.name}>
                  <TableCell className="font-medium truncate max-w-[15%]">{server.name}</TableCell>
                  <TableCell className="max-w-[25%]">
                    {server.servers && server.servers.length > 0 ? (
                      <div className="line-clamp-2 overflow-hidden overflow-ellipsis">
                        {server.servers[0].description}
                      </div>
                    ) : (
                      <span className="text-gray-400">{t('gateway.no_description')}</span>
                    )}
                  </TableCell>
                  <TableCell className="max-w-[25%] overflow-hidden">
                    <Button
                      variant="light"
                      size="sm"
                      className="w-full text-left justify-start"
                      endContent={<LocalIcon icon="lucide:external-link" className="text-sm" />}
                      onPress={() => {
                        setCurrentModalServer(server);
                        setIsRoutingModalOpen(true);
                      }}
                    >
                      {`${server.routers?.length || 0} ${t('gateway.routes')}`}
                    </Button>
                  </TableCell>
                  <TableCell className="max-w-[25%] overflow-hidden">
                    <Button
                      variant="light"
                      size="sm"
                      className="w-full text-left justify-start"
                      endContent={<LocalIcon icon="lucide:external-link" className="text-sm" />}
                      onPress={() => {
                        setCurrentModalServer(server);
                        setIsToolsModalOpen(true);
                      }}
                    >
                      {(() => {
                        const totalAllowedTools = (server.servers || []).reduce((sum, s) => sum + (s.allowedTools?.length || 0), 0);
                        const totalTools = server.tools?.length || 0;
                        return `${totalAllowedTools} ${t('gateway.enabled')} / ${totalTools} ${t('gateway.total')}`;
                      })()}
                    </Button>
                  </TableCell>
                  <TableCell>
                    <div className="flex items-center gap-2">
                      <Button
                        variant="light"
                        size="sm"
                        startContent={<LocalIcon icon="lucide:history" />}
                        onPress={() => {
                          navigate(`/config-versions?name=${server.name}`);
                        }}
                      >
                        {t('mcp.configVersions.title')}
                      </Button>
                      <Button
                        isIconOnly
                        color="primary"
                        variant="light"
                        size="sm"
                        onPress={() => handleEdit(server)}
                        aria-label={t('gateway.edit')}
                      >
                        <LocalIcon icon="lucide:edit" className="text-lg" />
                      </Button>
                      <Button
                        isIconOnly
                        color="danger"
                        variant="light"
                        size="sm"
                        onPress={() => handleDelete(server)}
                        aria-label={t('gateway.delete')}
                      >
                        <LocalIcon icon="lucide:trash-2" className="text-lg" />
                      </Button>
                    </div>
                  </TableCell>
                </TableRow>
              ))}
            </TableBody>
          </Table>
        )}
      </div>

      <Modal
        isOpen={isOpen}
        onOpenChange={onOpenChange}
        size="3xl"
        className="w-[70%] h-[80%]"
        scrollBehavior="inside"
      >
        <ModalContent>
          {(onClose) => (
            <>
              <ModalHeader>{t('gateway.edit_config')}</ModalHeader>
              <ModalBody>
                <ConfigEditor
                  config={editConfig}
                  onChange={(value) => setEditConfig(value)}
                  isDark={isDark}
                  editorOptions={editorOptions}
                  isEditing={true}
                />
              </ModalBody>
              <ModalFooter>
                <Button color="danger" variant="light" onPress={onClose}>
                  {t('common.cancel')}
                </Button>
                <Button color="primary" onPress={handleSave}>
                  {t('common.save')}
                </Button>
              </ModalFooter>
            </>
          )}
        </ModalContent>
      </Modal>

      <Modal
        isOpen={isCreateOpen}
        onOpenChange={onCreateOpenChange}
        size="3xl"
        className="w-[70%] h-[80%]"
        scrollBehavior="inside"
      >
        <ModalContent>
          {(onClose) => (
            <>
              <ModalHeader>{t('gateway.add_config')}</ModalHeader>
              <ModalBody className="overflow-y-auto">
                <ConfigEditor
                  config={newConfig}
                  onChange={(value) => setNewConfig(value)}
                  isDark={isDark}
                  editorOptions={editorOptions}
                  isEditing={false}
                />
              </ModalBody>
              <ModalFooter>
                <Button color="danger" variant="light" onPress={onClose}>
                  {t('common.cancel')}
                </Button>
                <Button color="primary" onPress={handleCreate}>
                  {t('gateway.add')}
                </Button>
              </ModalFooter>
            </>
          )}
        </ModalContent>
      </Modal>

      <Modal isOpen={isImportOpen} onOpenChange={onImportOpenChange} size="2xl">
        <ModalContent>
          <ModalHeader>{t('gateway.import_openapi')}</ModalHeader>
          <ModalBody>
            <OpenAPIImport onSuccess={handleImportSuccess} />
          </ModalBody>
          <ModalFooter>
            <Button color="danger" variant="light" onPress={() => onImportOpenChange()}>
              {t('common.cancel')}
            </Button>
          </ModalFooter>
        </ModalContent>
      </Modal>

      <Modal
        isOpen={isRoutingModalOpen}
        onClose={() => setIsRoutingModalOpen(false)}
        size="2xl"
        scrollBehavior="inside"
      >
        <ModalContent>
          {() => (
            <>
              <ModalHeader className="flex flex-col gap-1">
                {currentModalServer?.name} - {t('gateway.routing_config')}
              </ModalHeader>
              <ModalBody>
                <div className="space-y-3">
                  <div className="space-y-2">
                    <h4 className="text-sm font-semibold">{t('gateway.routing_config')}</h4>
                    <div className="space-y-2 w-full">
                      {(currentModalServer?.routers || []).map((router: RouterConfig, idx: number) => (
                        <div key={idx} className="flex items-center gap-2 flex-wrap">
                          <Popover placement="right">
                            <PopoverTrigger>
                              <Chip
                                color="primary"
                                variant="flat"
                                size="sm"
                                className="cursor-pointer hover:opacity-80 select-none"
                                aria-label={`${t('common.copy')} ${router.prefix}`}
                              >
                                {router.prefix}
                              </Chip>
                            </PopoverTrigger>
                            <PopoverContent className="max-w-[500px]">
                              <div className="px-1 py-2 space-y-4">
                                <div className="space-y-2">
                                  <h4 className="text-sm font-semibold">AllInOne - Nginx:</h4>
                                  <div className="space-y-1">
                                    <div className="flex items-center gap-2">
                                      <span className="text-xs text-default-500">SSE:</span>
                                      <code className="text-xs bg-default-100 px-1 py-1 rounded flex-1 break-all">
                                        {`${getGatewayBaseUrl()}${router.prefix}/sse`}
                                      </code>
                                      <Button
                                        isIconOnly
                                        size="sm"
                                        variant="light"
                                        onPress={() => handleCopyWithIcon(
                                          `${getGatewayBaseUrl()}${router.prefix}/sse`,
                                          `nginx-sse-${currentModalServer?.name}-${idx}`
                                        )}
                                      >
                                        <LocalIcon icon={copiedStates[`nginx-sse-${currentModalServer?.name}-${idx}`] ? "lucide:check" : "lucide:copy"} className="text-sm" />
                                      </Button>
                                    </div>
                                    <div className="flex items-center gap-2">
                                      <span className="text-xs text-default-500">Streamable HTTP:</span>
                                      <code className="text-xs bg-default-100 px-1 py-1 rounded flex-1 break-all">
                                        {`${getGatewayBaseUrl()}${router.prefix}/mcp`}
                                      </code>
                                      <Button
                                        isIconOnly
                                        size="sm"
                                        variant="light"
                                        onPress={() => handleCopyWithIcon(
                                          `${getGatewayBaseUrl()}${router.prefix}/mcp`,
                                          `nginx-mcp-${currentModalServer?.name}-${idx}`
                                        )}
                                      >
                                        <LocalIcon icon={copiedStates[`nginx-mcp-${currentModalServer?.name}-${idx}`] ? "lucide:check" : "lucide:copy"} className="text-sm" />
                                      </Button>
                                    </div>
                                  </div>
                                </div>

                                <div className="space-y-2">
                                  <h4 className="text-sm font-semibold">{t('gateway.direct_to_mcp_gateway')}</h4>
                                  <div className="space-y-1">
                                    <div className="flex items-center gap-2">
                                      <span className="text-xs text-default-500">SSE:</span>
                                      <code className="text-xs bg-default-100 px-1 py-1 rounded flex-1 break-all">
                                        {`${window.location.origin.match(/:\d+$/) ? window.location.origin.replace(/:\d+$/, ':5235') : `${window.location.origin}:5235`}${router.prefix}/sse`}
                                      </code>
                                      <Button
                                        isIconOnly
                                        size="sm"
                                        variant="light"
                                        onPress={() => handleCopyWithIcon(
                                          `${window.location.origin.match(/:\d+$/) ? window.location.origin.replace(/:\d+$/, ':5235') : `${window.location.origin}:5235`}${router.prefix}/sse`,
                                          `direct-sse-${currentModalServer?.name}-${idx}`
                                        )}
                                      >
                                        <LocalIcon icon={copiedStates[`direct-sse-${currentModalServer?.name}-${idx}`] ? "lucide:check" : "lucide:copy"} className="text-sm" />
                                      </Button>
                                    </div>
                                    <div className="flex items-center gap-2">
                                      <span className="text-xs text-default-500">Streamable HTTP:</span>
                                      <code className="text-xs bg-default-100 px-1 py-1 rounded flex-1 break-all">
                                        {`${window.location.origin.match(/:\d+$/) ? window.location.origin.replace(/:\d+$/, ':5235') : `${window.location.origin}:5235`}${router.prefix}/mcp`}
                                      </code>
                                      <Button
                                        isIconOnly
                                        size="sm"
                                        variant="light"
                                        onPress={() => handleCopyWithIcon(
                                          `${window.location.origin.match(/:\d+$/) ? window.location.origin.replace(/:\d+$/, ':5235') : `${window.location.origin}:5235`}${router.prefix}/mcp`,
                                          `direct-mcp-${currentModalServer?.name}-${idx}`
                                        )}
                                      >
                                        <LocalIcon icon={copiedStates[`direct-mcp-${currentModalServer?.name}-${idx}`] ? "lucide:check" : "lucide:copy"} className="text-sm" />
                                      </Button>
                                    </div>
                                  </div>
                                </div>

                                <div className="text-xs text-default-500 border-t pt-2">
                                  {t('gateway.url_access_note')}
                                </div>
                              </div>
                            </PopoverContent>
                          </Popover>
                          <LocalIcon icon="lucide:arrow-right" className="text-sm" />
                          <Chip
                            variant="flat"
                            size="sm"
                            className="cursor-pointer hover:opacity-80 select-none"
                            onClick={() => handleCopyToClipboard(router.server)}
                            aria-label={`${t('common.copy')} ${router.server}`}
                          >
                            {router.server}
                          </Chip>
                        </div>
                      ))}
                    </div>
                  </div>

                  {currentModalServer?.mcpServers && currentModalServer.mcpServers.length > 0 && (
                    <div className="space-y-2 mt-4 pt-4 border-t">
                      <h4 className="text-sm font-semibold">{t('gateway.backend_config')}</h4>
                      <div className="space-y-2">
                        {currentModalServer.mcpServers.map((mcpServer, idx) => (
                          <div key={idx} className="flex flex-col gap-1 p-2 border border-default-200 rounded-md">
                            <div className="flex items-center gap-2">
                              <span className="text-sm font-medium"></span>
                              <Chip size="sm" variant="flat" color="warning" aria-label={`Type: ${mcpServer.type}`}></Chip>
                            </div>
                            {mcpServer.type === 'stdio' && (
                              <div className="text-xs">
                                <div className="flex items-center gap-1">
                                  <span className="font-medium">Command:</span>
                                  <code className="bg-default-100 px-1 rounded">{mcpServer.command} {mcpServer.args?.join(' ')}</code>
                                </div>
                                {mcpServer.env && Object.entries(mcpServer.env).map(([key, value]) => (
                                  <div key={key} className="text-xs truncate">
                                    {String(value)}
                                  </div>
                                ))}
                              </div>
                            )}
                            {(mcpServer.type === 'sse' || mcpServer.type === 'streamable-http') && mcpServer.url && (
                              <div className="text-xs">
                                <div className="flex items-start gap-1">
                                  <span className="font-medium mt-1">URL:</span>
                                  <code className="bg-default-100 px-1 py-1 rounded break-all">{mcpServer.url}</code>
                                </div>
                              </div>
                            )}
                          </div>
                        ))}
                      </div>
                    </div>
                  )}
                </div>
              </ModalBody>
              <ModalFooter>
                <Button color="primary" size="sm" onPress={() => setIsRoutingModalOpen(false)}>
                  {t('common.close')}
                </Button>
              </ModalFooter>
            </>
          )}
        </ModalContent>
      </Modal>

      <Modal
        isOpen={isToolsModalOpen}
        onClose={() => setIsToolsModalOpen(false)}
        size="2xl"
        scrollBehavior="inside"
      >
        <ModalContent>
          {() => (
            <>
              <ModalHeader className="flex flex-col gap-1">
                {currentModalServer?.name} - {t('gateway.tools')}
              </ModalHeader>
              <ModalBody>
                {currentModalServer?.servers && currentModalServer.servers.length > 0 && (
                  <div className="space-y-6">
                    <div>
                      <h4 className="text-sm font-semibold mb-2">{t('gateway.enabled_tools')}</h4>
                      <div className="flex flex-wrap gap-1">
                        {(currentModalServer.servers[0].allowedTools ?? []).map((tool: string) => (
                          <Chip
                            key={tool}
                            variant="flat"
                            color="success"
                            size="sm"
                            className="truncate cursor-pointer hover:opacity-80 select-none"
                            onClick={() => handleCopyToClipboard(tool)}
                            aria-label={`${t('common.copy')} ${tool}`}
                          >
                            {tool}
                          </Chip>
                        ))}
                      </div>
                    </div>

                    <div className="mt-4 pt-4 border-t">
                      <h4 className="text-sm font-semibold mb-2">{t('gateway.all_tools')}</h4>
                      <div className="flex flex-wrap gap-1">
                        {(currentModalServer.tools || []).map((tool) => {
                          const toolConfig = tool as import('@/types/gateway').ToolConfig;
                          return (
                            <Chip
                              key={toolConfig.name}
                              variant="flat"
                              color="default"
                              size="sm"
                              className="truncate cursor-pointer hover:opacity-80 select-none"
                              onClick={() => handleCopyToClipboard(toolConfig.name)}
                              aria-label={`${t('common.copy')} ${toolConfig.name}`}
                            >
                              {toolConfig.name}
                            </Chip>
                          );
                        })}
                      </div>
                    </div>
                  </div>
                )}
              </ModalBody>
              <ModalFooter>
                <Button color="primary" size="sm" onPress={() => setIsToolsModalOpen(false)}>
                  {t('common.close')}
                </Button>
              </ModalFooter>
            </>
          )}
        </ModalContent>
      </Modal>

      <Modal
        isOpen={isDeleteModalOpen}
        onOpenChange={() => {
          setIsDeleteModalOpen(false);
          setServerToDelete(null);
        }}
      >
        <ModalContent>
          {(onClose) => (
            <>
              <ModalHeader>{t('gateway.delete')}</ModalHeader>
              <ModalBody>
                <p>{t('gateway.confirm_delete', { name: serverToDelete?.name })}</p>
              </ModalBody>
              <ModalFooter>
                <Button color="danger" variant="light" onPress={onClose}>
                  {t('common.cancel')}
                </Button>
                <Button color="danger" onPress={confirmDelete}>
                  {t('common.confirm')}
                </Button>
              </ModalFooter>
            </>
          )}
        </ModalContent>
      </Modal>
    </div>
  );
}<|MERGE_RESOLUTION|>--- conflicted
+++ resolved
@@ -101,11 +101,7 @@
   const [newConfig, setNewConfig] = React.useState('');
   const [isLoading, setIsLoading] = React.useState(true);
   const [tenants, setTenants] = React.useState<Tenant[]>([]);
-<<<<<<< HEAD
   const [selectedTenants, setSelectedTenants] = React.useState<Tenant[]>([]);
-=======
-  const [selectedTenant, setSelectedTenant] = React.useState<string | undefined>(undefined);
->>>>>>> f6ed7484
   const [viewMode, setViewMode] = React.useState<string>('table');
   const [isDark, setIsDark] = React.useState(() => {
     return document.documentElement.classList.contains('dark');
@@ -451,7 +447,6 @@
     })
   };
 
-<<<<<<< HEAD
   // Prepare tenant data for MultiSelectAutocomplete
   const tenantItems = React.useMemo(() => {
     return tenants.map(tenant => `${tenant.name}(${tenant.prefix})`);
@@ -468,10 +463,6 @@
     }).filter(Boolean) as Tenant[];
     
     setSelectedTenants(newSelectedTenants);
-=======
-  const handleTenantSelectionChange = (tenantName: string) => {
-    setSelectedTenant(tenantName);
->>>>>>> f6ed7484
   };
 
   const handleCopyWithIcon = (text: string, key: string) => {
@@ -522,7 +513,6 @@
 
       <div className="flex justify-between items-center mb-4">
         <div className="max-w-lg">
-<<<<<<< HEAD
           <MultiSelectAutocomplete
             label={t('gateway.select_tenant')}
             items={tenantItems}
@@ -531,29 +521,6 @@
             className="w-full"
             maxVisibleItems={2}
           />
-=======
-          <Select
-            label={t('gateway.select_tenant')}
-            placeholder={t('gateway.select_tenant')}
-            selectedKeys={selectedTenant ? [selectedTenant] : []}
-            onSelectionChange={(keys) => {
-              const selectedKey = Array.from(keys)[0] as string;
-              if (selectedKey) {
-                handleTenantSelectionChange(selectedKey);
-              }
-            }}
-            className="w-full min-w-56"
-          >
-            {tenants.map((tenant) => (
-              <SelectItem 
-                key={tenant.name} 
-                textValue={`${tenant.name}(${tenant.prefix})`}
-              >
-                {tenant.name}({tenant.prefix})
-              </SelectItem>
-            ))}
-          </Select>
->>>>>>> f6ed7484
         </div>
 
         <Tabs
